#ifndef GLOBAL_VARS_H
#define GLOBAL_VARS_H

/*Plan needs to be generated only once,
 * and used by each thread.*/
#include <srfftw.h>
fftw_plan pl;

/*Gadget particle header*/
struct io_header_1
{
  int      npart[6];
  double   mass[6];
  double   time;
  double   redshift;
  int      flag_sfr;
  int      flag_feedback;
  int      npartTotal[6];
  int      flag_cooling;
  int      num_files;
  double   BoxSize;
  double   Omega0;
  double   OmegaLambda;
  double   HubbleParam; 
  int      flag_stellarage;
  int      flag_metals;
  char     fill[88];  /* fills to 256 Bytes */
};
typedef struct io_header_1 gadget_header;

struct particle_data 
{
  float *Pos;
  float *Vel;
  float *Mass;
  float *U, *NH0, *Ne, *h;
#ifdef HELIUM
  float *NHep;
#endif
};
typedef struct particle_data pdata;

/*Allocate and free memory for the particle tables*/
int alloc_parts(pdata* P, int np);
void free_parts(pdata* P);

/*Structure for storing a sightline*/
struct _los
{
        int axis;
        float xx;
        float yy;
        float zz;
};
typedef struct _los los;

double  atime, redshift, omega0, omegaL, box100, h100, omegab;

/*Pointers to arrays to use in SPH_interpolation*/
#ifdef RAW_SPECTRA
double *Delta,*n_H1,*veloc_H1,*temp_H1;
#endif
double *tau_H1, *posaxis,*velaxis;
float *flux_power;
#ifdef HELIUM
double *n_He2,*veloc_He2,*temp_He2,*tau_He2;
#endif

/*Functions to allocate memory.*/
void InitLOSMemory(int NumLos);
void FreeLOSMemory(void);

#define int_blk int64_t
void swap_Nbyte(char *data,int n,int m);
size_t my_fread(void *ptr, size_t size, size_t nmemb, FILE * stream); 
int_blk find_block(FILE *fd,char *label);
int_blk read_gadget_float(float *data,char *label,int offset, int read,FILE *fd, int old);
/* The final argument, if one, means it will attempt to read an old format file
 * It may not work, due to the wide variation in GADGET type one files. */
int_blk read_gadget_float3(float *data,char *label,int offset, int read, FILE *fd, int old);
int read_gadget_head(gadget_header *out_header, FILE *fd, int old);
void help(void);
/* These functions do the work*/
int powerspectrum(const int dims, float *field, float *power);
double mean_flux(double * tau, double nbins, double obs_flux, double tol);
void calc_power_spectra(float *flux_power, double *tau_H1,double scale, int NumLos);

<<<<<<< HEAD
int load_snapshot(char *fname, int files, int old);
void SPH_interpolation(int NumLos, int Ntype, los *los_table);
void populate_los_table(los *los_table, int NumLos, char *ext_table, double box);
=======
int load_snapshot(char *fname, int files, pdata* P);
void SPH_interpolation(int NumLos, int Ntype, pdata* P);
>>>>>>> 46ebf6bb

#endif<|MERGE_RESOLUTION|>--- conflicted
+++ resolved
@@ -85,13 +85,8 @@
 double mean_flux(double * tau, double nbins, double obs_flux, double tol);
 void calc_power_spectra(float *flux_power, double *tau_H1,double scale, int NumLos);
 
-<<<<<<< HEAD
-int load_snapshot(char *fname, int files, int old);
-void SPH_interpolation(int NumLos, int Ntype, los *los_table);
+int load_snapshot(char *fname, int files, int old, pdata* P);
+void SPH_interpolation(int NumLos, int Ntype, los *los_table, pdata* P);
 void populate_los_table(los *los_table, int NumLos, char *ext_table, double box);
-=======
-int load_snapshot(char *fname, int files, pdata* P);
-void SPH_interpolation(int NumLos, int Ntype, pdata* P);
->>>>>>> 46ebf6bb
 
 #endif