--- conflicted
+++ resolved
@@ -11,18 +11,13 @@
     double flux_power_local[(NBINS+1)/2];
 /*     double flux_H1_sm[NBINS]; */
     double flux_power_sm[(NBINS+1)/2];
-<<<<<<< HEAD
-    double flux_H1_local[NBINS];
+    double flux_H1_local[NBINS+2];
 /*     double kernel[(int)ceil(3*SIGMA+1)]; */
     /*Calculate kernel table*/
 /*     for(i=0;i<=3*SIGMA;i++){ */
 /*            kernel[i]=gaussian(i,SIGMA); */
 /*     } */
-    fftw_plan pl=rfftw_create_plan(NBINS,FFTW_REAL_TO_COMPLEX, FFTW_ESTIMATE);
-=======
-    double flux_H1_local[NBINS+2];
     fftw_plan pl=fftw_plan_dft_r2c_1d(NBINS,flux_H1_local,(fftw_complex *)flux_H1_local, FFTW_ESTIMATE);
->>>>>>> 417d00f2
     for(j=0; j<(NBINS+1)/2;j++)
       flux_power[j]=0;
     /*Perform the scaling*/
@@ -33,13 +28,9 @@
         /* Calculate flux and flux power spectrum */
         for(i=0; i<NBINS; i++)
            flux_H1_local[i]=exp(-tau_H1[j*NBINS+i])/exp(-tau_eff)-1.;
-<<<<<<< HEAD
-=======
-        powerspectrum(NBINS, flux_H1_local, flux_power_local, &pl);
->>>>>>> 417d00f2
         /*Smooth*/
 /*         gaussian_smooth(flux_H1_local,flux_H1_sm,NBINS,SIGMA,kernel); */
-        powerspectrum(NBINS, flux_H1_local, flux_power_local, pl);
+        powerspectrum(NBINS, flux_H1_local, flux_power_local, &pl);
         flux_power_sm[0]=flux_power_local[0];
         smooth(flux_power_local+1,flux_power_sm+1,(NBINS+1)/2-1,3);
         /*Write powerspectrum*/
