"""Class to abstract the reading of multiple file types for the spectral generator.
Currently supports hdf5 and bigfile."""

import os
import glob
import numpy as np
import h5py
from scipy.interpolate import interp1d
from . import unitsystem

try:
    import bigfile
except ImportError:
    bigfile = False

def AbstractSnapshotFactory(num, base, TDR_file="", include_shockheated=True):
    """Function to get a snapshot in whichever format is present"""
    """If TDR_file is not empty, read in temperature density relation from the file."""
    #First try to open it as an HDF5 snapshot
    try:
        return HDF5Snapshot(num, base, TDR_file=TDR_file, include_shockheated=include_shockheated)
    except IOError:
        if bigfile is False:
            raise IOError("Not an HDF5 snapshot: ", base)
        try:
            return BigFileSnapshot(num, base)
        except (IOError,bigfile.BigFileError):
            raise IOError("Not a bigfile or HDF5 snapshot: ",base)

class AbstractSnapshot(object):
    """A class to abstract a simulation snapshot, so we can use a uniform interface for both HDF5 and bigfile."""
    def __init__(self):
        #Map of (only changed) block names between HDF5 and bigfile snapshots.
        self.hdf_to_bigfile_map = { "Coordinates" : "Position",
                                    "Velocities": "Velocity", "Masses": "Mass",
                                    "NeutralHydrogenAbundance": "NeutralHydrogenFraction",
                                    "GFM_Metallicity": "Metallicity"
                                  }
        #This requires python 2.7
        self.bigfile_to_hdf_map = {v : k for (k,v) in self.hdf_to_bigfile_map.items()}

        # initialize as empty
        self.TDR_file = ""
        self.include_shockheated = True

    def __del__(self):
        try:
            #Note that we will segfault if bigfile is used after close.
            self._f_handle.close()
        except AttributeError:
            pass

    def get_header_attr(self, attr):
        """Return an attribute of the simulation header"""
        attr = self._f_handle["Header"].attrs[attr]
        if isinstance(attr, np.ndarray) and np.size(attr) == 1:
            try:
                return attr[0]
            except IndexError:
                return attr
        return attr

    def get_kernel(self):
        """Get the integer corresponding to a density kernel for each particle.
           The types understood are defined in absorption.h and are currently:
               0 - Top hat kernel
               1 - SPH cubic spline kernel.
            Further additions should match the types defined in allvars.h of MP-Gadget, which are:
                DENSITY_KERNEL_CUBIC_SPLINE = 1,
                DENSITY_KERNEL_QUINTIC_SPLINE = 2,
                DENSITY_KERNEL_QUARTIC_SPLINE = 4,
        """
        return 1

    def get_n_segments(self):
        """Return the number of segments. Number of files on HDF5,
           but may be whatever in convenient for bigfile."""
        raise NotImplementedError

    def get_blocklen(self, part_type, blockname, segment):
        """Get the length of a block"""
        raise NotImplementedError

    def get_data(self, part_type, blockname, segment):
        """Get the data for a particular block, specified
        using either the BigFile names or the HDF5 names.
        Segment: which data segment to load."""
        raise NotImplementedError

    def get_npart(self):
        """Get number of particles in snapshot. Special for HDF5."""
        return self.get_header_attr("TotNumPart")

    def get_omega_baryon(self):
        """Get omega baryon. Special for HDF5."""
        return self.get_header_attr("OmegaBaryon")

    def get_smooth_length(self, part_type, segment):
        """Gets the smoothing length, adjusting the kernel definition to the one we use.
        Special for HDF5, as Arepo stores something else in the SmoothingLength array.
        The kernel is defined so that the smoothing length is 2*h.
        """
        #There is a different kernel definition, as in gadget the kernel goes from 0 to 2,
        #whereas I put it between zero and 1.
        return self.get_data(part_type, "SmoothingLength",segment=segment)/2

    def get_units(self):
        """Get the base scales for the unit system."""
        length = self.get_header_attr("UnitLength_in_cm")
        mass = self.get_header_attr("UnitMass_in_g")
        vel = self.get_header_attr("UnitVelocity_in_cm_per_s")
        units = unitsystem.UnitSystem(UnitLength_in_cm=length, UnitMass_in_g=mass, UnitVelocity_in_cm_per_s=vel)
        return units

    def get_temp(self,part_type, segment,hy_mass=0.76, units=None):
        """Compute temperature (in K) from internal energy.
           Uses: internal energy
                 electron abundance
                 hydrogen mass fraction (0.76)
           Factor to convert U (J/kg) to T (K) : U = N k T / (γ - 1)
           T = U (γ-1) μ m_P / k_B
           where k_B is the Boltzmann constant
           γ is 5/3, the perfect gas constant
           m_P is the proton mass

           μ = 1 / (mean no. molecules per unit atomic weight)
             = 1 / (X + Y /4 + E)
             where E = Ne * X, and Y = (1-X).
             Can neglect metals as they are heavy.
             Leading contribution is from electrons, which is already included
             [+ Z / (12->16)] from metal species
             [+ Z/16*4 ] for OIV from electrons."""
        #convert U (J/kg) to T (K) : U = N k T / (γ - 1)
        #T = U (γ-1) μ m_P / k_B
        #where k_B is the Boltzmann constant
        #γ is 5/3, the perfect gas constant
        #m_P is the proton mass
        #μ is 1 / (mean no. molecules per unit atomic weight) calculated in loop.
        #Internal energy units are 10^-10 erg/g
        if units is None:
            units = self.get_units()

        ienergy = self.get_data(part_type, "InternalEnergy", segment=segment)*units.UnitInternalEnergy_in_cgs
        #Calculate temperature from internal energy and electron abundance
        nelec = self.get_data(part_type, "ElectronAbundance", segment=segment)
        muienergy = 4 / (hy_mass * (3 + 4*nelec) + 1)*ienergy
        #So for T in K, boltzmann in erg/K, internal energy has units of erg/g
        temp = (units.gamma-1) * units.protonmass / units.boltzmann * muienergy

        # interpolate the given temperature density relation if the TDR file is provided
        if self.TDR_file != "":
            TDR = np.loadtxt(self.TDR_file)
            logDelta_lo = TDR[0,0] # upper bound for doing interpolation
            logDelta_hi = TDR[-1,0] # lower bound
            TDR = TDR[1:-1] # the first and last lines of this file are not used for interpolation

            # read in gas density
            h = self.get_header_attr("HubbleParam")
            density = self.get_data(part_type, "Density", segment=segment) * units.UnitDensity_in_cgs * h**2 # to cgs units
            rho_mean = units.rho_crit(h) * self.get_header_attr("OmegaBaryon")
            logDelta = np.log10(density/rho_mean)

            if not self.include_shockheated:
                ii = (logDelta >= logDelta_lo) & (logDelta <= logDelta_hi) & (temp < 1e5)
            else:
                ii = (logDelta >= logDelta_lo) & (logDelta <= logDelta_hi)
            f = interp1d(TDR[:,0], TDR[:,1], kind="linear", fill_value="extrapolate")
            temp[ii] = 10**f(logDelta[ii])

        return temp

class HDF5Snapshot(AbstractSnapshot):
    """Specialised class for loading HDF5 snapshots"""
    def __init__(self, num, base, TDR_file="", include_shockheated=True):
        self._files = sorted(self._get_all_files(num, base))
        self._files.reverse()
        self._f_handle = h5py.File(self._files[0], 'r')
        self._handle_num = 0
        AbstractSnapshot.__init__(self)

        self.TDR_file = TDR_file
        self.include_shockheated = include_shockheated

    def _get_all_files(self, num, base):
        """Get a file descriptor from a simulation directory,
        snapshot number and optionally file number.
        Input:
            num - snapshot number
            base - simulation directory
            file_num - file number in the snapshot"""
        fname = base
        snap=str(num).rjust(3,'0')
        new_fname = os.path.join(base, "snapdir_"+snap)
        #Check for snapshot directory
        if os.path.exists(new_fname):
            fname = new_fname
        #Find a file
        fnames = glob.glob(os.path.join(fname, "snap_"+snap+"*hdf5"))
        if len(fnames) == 0:
            fnames = glob.glob(os.path.join(fname, "snapshot_"+snap+"*hdf5"))
        if len(fnames) == 0:
            raise IOError("No files found")
        fnames.sort()
        return [fff for fff in fnames if h5py.is_hdf5(fff) ]

    def get_data(self, part_type, blockname, segment):
        """Get the data for a particular particle type.
           Segment: which file to load from."""
        if blockname in self.bigfile_to_hdf_map.keys():
            blockname = self.bigfile_to_hdf_map[blockname]
        if segment < 0:
            def _getone(ff):
                """Get data from one file"""
                fhandle = h5py.File(ff,'r')
                return np.array(fhandle["PartType"+str(part_type)][blockname])
            return np.concatenate([_getone(ff) for ff in self._files])
        if self._handle_num != segment:
            self._f_handle.close()
            self._f_handle = h5py.File(self._files[segment],'r')
            self._handle_num = segment

        # need to change ne and nh1 if use a provided TDR
        if self.TDR_file != "" and part_type == 0 and blockname == "NeutralHydrogenAbundance":
            alpha = lambda T: T**-0.7 / (1. + (T / 1e6)**0.7)
            xHI = self._f_handle["PartType"+str(part_type)][blockname]

            # get the original temperature first
            tmp = self.TDR_file
            self.TDR_file = ""
            temp0 = self.get_temp(part_type, segment)

            # get the interpolated temperature
            self.TDR_file = tmp
            temp = self.get_temp(part_type, segment)

            # scale xHI
            xHI *= alpha(temp)/alpha(temp0)
            return xHI

        return np.array(self._f_handle["PartType"+str(part_type)][blockname])

    def get_npart(self):
        """Get the total number of particles in the snapshot."""
        return self.get_header_attr("NumPart_Total")+2**32*self.get_header_attr("NumPart_Total_HighWord")

    def get_omega_baryon(self):
        """Get omega_baryon from a single file (neglecting stars)."""
        mass_dm = self.get_header_attr("MassTable")[1]*self.get_header_attr("NumPart_ThisFile")[1]
        mass_bar = np.sum(self._f_handle["PartType0"]["Masses"])
        return mass_bar/(mass_bar+mass_dm)*self.get_header_attr("Omega0")

    def get_n_segments(self):
        """Return the number of segments. Number of files on HDF5,
           but may be whatever in convenient for bigfile."""
        return len(self._files)

    def get_blocklen(self, part_type, blockname, segment):
        """Get the length of a block"""
        if blockname in self.bigfile_to_hdf_map.keys():
            blockname = self.bigfile_to_hdf_map[blockname]
        if self._handle_num != segment:
            self._f_handle.close()
            self._f_handle = h5py.File(self._files[segment],'r')
            self._handle_num = segment
        return self._f_handle["PartType"+str(part_type)][blockname].len()

    def get_smooth_length(self, part_type, segment):
        """Figures out if the particles are from AREPO or GADGET
        and computes the smoothing length.
        Note the Volume array in HDF5 is comoving and this returns a comoving smoothing length
        The SPH kernel definition used in Gadget (Price 2011: arxiv 1012.1885)
        gives a normalisation so that rho_p = m_p / h^3
        So the smoothing length for Arepo is Volume^{1/3}
        For gadget the kernel is defined so that the smoothing length is 2*h.
        Arguments:
            Baryon particles from a simulation
        Returns:
            Array of smoothing lengths in code units.
        """
        #Are we arepo? If we are a modern version we should have this array.
        try:
            radius = np.power(self.get_data(part_type, "Volume",segment=segment), 1./3)
        except KeyError:
            #If we don't have a Volume array we are gadget, and
            #the SmoothingLength array is actually the smoothing length.
            #There is a different kernel definition, as in gadget the kernel goes from 0 to 2,
            #whereas I put it between zero and 1.
            try:
                radius=self.get_data(part_type, "SmoothingLength",segment=segment)/2
            except KeyError:
                #Very new Arepo has Density and Masses but no volume.
                density = self.get_data(part_type, "Density",segment=segment)
                mass = self.get_data(part_type, "Masses",segment=segment)
                volume = mass/density
                radius = np.power(volume, 1./3)
        return radius

    def get_kernel(self):
        """Get the integer corresponding to a density kernel for each particle.
           The types understood are defined in absorption.h and are currently:
               0 - Top hat kernel (for Arepo)
               1 - SPH cubic spline kernel (for Gadget).
        """
        #We are an older Arepo version if there is a Volume key
        if "Volume" in self._f_handle["PartType0"].keys():
            return 0
<<<<<<< HEAD
        else:
            return 0
=======
        #We are Gadget
        if "SmoothingLength" in self._f_handle["PartType0"].keys():
            return 1
        #We are Arepo if there is no smoothing length.
        return 0
>>>>>>> c5050aac

class BigFileSnapshot(AbstractSnapshot):
    """Specialised class for loading HDF5 snapshots"""
    def __init__(self, num, base):
        fname = base
        snap=str(num).rjust(3,'0')
        new_fname = os.path.join(base, "PART_"+snap)
        #Check for snapshot directory
        if os.path.exists(new_fname):
            fname = new_fname
        self._f_handle = bigfile.BigFile(fname, 'r')
        if "Header" not in self._f_handle.blocks:
            raise IOError("No BigFile snapshot at",new_fname)
        AbstractSnapshot.__init__(self)

    def get_data(self, part_type, blockname, segment):
        """Get the data for a particular block, specified
        using either the BigFile names or the HDF5 names.
        Segment: which data segment to load."""
        if blockname in self.hdf_to_bigfile_map.keys():
            blockname = self.hdf_to_bigfile_map[blockname]
        try:
            (start, end) = self._segment_to_partlist(part_type = part_type, segment=segment)
            return self._f_handle[str(part_type)+"/"+blockname][start:end]
        except bigfile.BigFileError:
            raise KeyError("Not found:"+str(part_type)+"/"+blockname)

    def get_n_segments(self):
        """Return the number of segments. Number of files on HDF5,
           but may be whatever in convenient for bigfile."""
        return int(np.max([1,np.sum(self.get_npart())/(2*256.**3)]))

    def get_blocklen(self, part_type, blockname, segment):
        """Get the length of a block"""
        if blockname in self.hdf_to_bigfile_map.keys():
            blockname = self.hdf_to_bigfile_map[blockname]
        try:
            (start, end) = self._segment_to_partlist(part_type=part_type, segment=segment)
            if end is not None:
                return end - start
            #Last segment has no end
            return self._f_handle[str(part_type)+"/"+blockname].size - start

        except bigfile.BigFileError:
            raise KeyError("Not found:"+str(part_type)+"/"+blockname)

    def _segment_to_partlist(self, part_type, segment):
        """Get the first and last particle in a segment."""
        if segment < 0:
            return (0, None)
        n_segments = self.get_n_segments()
        one_segment = int(self.get_npart()[part_type]//n_segments)
        if segment < n_segments -1:
            return (one_segment*segment, one_segment*(segment+1))
        #Last segment has no end
        return (one_segment*segment, None)

    def get_kernel(self):
        """Get the integer corresponding to a density kernel for each particle.
           Currently only the SPH cubic spline is understood.
            Further additions should match the types defined in allvars.h of MP-Gadget, which are:
                DENSITY_KERNEL_CUBIC_SPLINE = 1,
                DENSITY_KERNEL_QUINTIC_SPLINE = 2,
                DENSITY_KERNEL_QUARTIC_SPLINE = 4,
        """
        try:
            kernel = self.get_header_attr("DensityKernel")
        except KeyError:
            kernel = 1
        #Other types are not yet supported.
        assert kernel == 1
        return kernel<|MERGE_RESOLUTION|>--- conflicted
+++ resolved
@@ -304,16 +304,11 @@
         #We are an older Arepo version if there is a Volume key
         if "Volume" in self._f_handle["PartType0"].keys():
             return 0
-<<<<<<< HEAD
-        else:
-            return 0
-=======
         #We are Gadget
         if "SmoothingLength" in self._f_handle["PartType0"].keys():
             return 1
         #We are Arepo if there is no smoothing length.
         return 0
->>>>>>> c5050aac
 
 class BigFileSnapshot(AbstractSnapshot):
     """Specialised class for loading HDF5 snapshots"""
