--- conflicted
+++ resolved
@@ -193,16 +193,12 @@
         if(headers[i].flag_cooling)
           {
             printf("Reading electron fractions...\n");
-<<<<<<< HEAD
-            read_gadget_float(temp,"NHP ",Nstart,Ntype,fd, old);
-=======
         #ifndef GADGET3
-            read_gadget_float(temp,"NHP ",Nstart,Ntype,fd);
+            read_gadget_float(temp,"NHP ",Nstart,Ntype,fd,old);
         #else
             /* Gadget-III changes the block names*/
-            read_gadget_float(temp,"NE  ",Nstart,Ntype,fd);
+            read_gadget_float(temp,"NE  ",Nstart,Ntype,fd,old);
         #endif
->>>>>>> 7f4a6b30
             for(n=0; n<Ntype;n++)
                P[NumRead+n].Ne=temp[n];
 
